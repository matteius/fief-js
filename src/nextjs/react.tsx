import React, {
  createContext,
  ReactNode,
  useCallback,
  useContext,
  useEffect,
  useReducer,
} from 'react';

import { FiefAccessTokenInfo, FiefUserInfo } from '../client';

export interface FiefAuthState {
  userinfo: FiefUserInfo | null;
  accessTokenInfo: FiefAccessTokenInfo | null;
}

interface SetUserInfoAuthReducerAction {
  type: 'setUserinfo';
  value: FiefUserInfo;
}

interface ClearUserInfoAuthReducerAction {
  type: 'clearUserinfo';
}

interface SetAccessTokenInfoAuthReducerAction {
  type: 'setAccessTokenInfo';
  value: FiefAccessTokenInfo;
}

interface ClearAccessTokenInfoAuthReducerAction {
  type: 'clearAccessTokenInfo';
}

type AuthReducerAction = (
  SetUserInfoAuthReducerAction |
  ClearUserInfoAuthReducerAction |
  SetAccessTokenInfoAuthReducerAction |
  ClearAccessTokenInfoAuthReducerAction
);

const reducer = (state: FiefAuthState, action: AuthReducerAction): FiefAuthState => {
  switch (action.type) {
    case 'setUserinfo':
      return { ...state, userinfo: action.value };
    case 'clearUserinfo':
      return { ...state, userinfo: null };
    case 'setAccessTokenInfo':
      return { ...state, accessTokenInfo: action.value };
    case 'clearAccessTokenInfo':
      return { ...state, accessTokenInfo: null };
    default:
      throw new Error();
  }
};


export const useAuthStorageReducer = (initialState?: FiefAuthState) => {
  // Use initialState if provided, otherwise fall back to the default state
  const defaultState = { userinfo: null, accessTokenInfo: null };
  return useReducer(reducer, initialState ?? defaultState);
};


const stub = (): never => {
  throw new Error('You forgot to wrap your component in <FiefAuthProvider>.');
};

/**
 * Function to refresh the user information from the API.
 *
 * @param useCache - If `true`, the data will be read from your server cache (much faster).
 * If `false`, the data will be retrieved from the Fief API (fresher data).
 * Defaults to `true`.
 */
export type RefreshFunction = (useCache?: boolean) => Promise<void>;

interface FiefAuthContextType {
  state: FiefAuthState;
  refresh: RefreshFunction;
}

// @ts-ignore
const FiefAuthContext = createContext<FiefAuthContextType>(stub);

/**
 * {@link FiefAuthProvider} properties.
 */
interface FiefAuthProviderProps {
  /**
   * Path to the current user API.
   *
   * This API is provided by {@link FiefAuth.currentUser}.
   *
   * **Example:** `/api/current-user`
   */
  currentUserPath: string;
  children?: ReactNode;
  initialState?: FiefAuthState;
}

/**
 * Provide the necessary context for Fief, especially the user session state.
 *
 * Every component nested inside this component will have access to the Fief hooks.
 *
 * @param props - Component properties.
 *
 * @example
 * ```tsx
 * import { FiefAuthProvider } from '@fief/fief/nextjs';
 * import type { AppProps } from 'next/app';
 *
 * function MyApp({ Component, pageProps }: AppProps) {
 *   return (
 *     <FiefAuthProvider currentUserPath="/api/current-user">
 *       <Component {...pageProps} />
 *     </FiefAuthProvider>
 *   );
 * };
 *
 * export default MyApp;
 * ```
 */
<<<<<<< HEAD
export const FiefAuthProvider: React.FunctionComponent<FiefAuthProviderProps> = (props: { initialState: FiefAuthState | undefined; currentUserPath: any; children: any; }) => {
  const [state, dispatch] = useAuthStorageReducer(props.initialState);
=======
const FiefAuthProvider: React.FunctionComponent<FiefAuthProviderProps> = (props) => {
  const [state, dispatch] = useAuthStorageReducer();
>>>>>>> ed1ae7fb
  const refresh = useCallback(async (useCache?: boolean) => {
    const refreshParam = useCache === undefined ? false : !useCache;
    const response = await window.fetch(`${props.currentUserPath}?refresh=${refreshParam}`);
    if (response.status === 200) {
      const data = await response.json();
      dispatch({ type: 'setAccessTokenInfo', value: data.access_token_info });
      dispatch({ type: 'setUserinfo', value: data.userinfo });
    }
  }, [dispatch]);

  useEffect(() => {
    refresh();
  }, [refresh]);

  return (
    <FiefAuthContext.Provider value={{ state, refresh }}>
      {props.children}
    </FiefAuthContext.Provider>
  );
};

/**
 * Return the user information object available in session, or `null` if no current session.
 *
 * @returns The user information, or null if not available.
 *
 * @example
 * ```tsx
 * const userinfo = useFiefUserinfo();
 * ````
 */
const useFiefUserinfo = (): FiefUserInfo | null => {
  const { state } = useContext(FiefAuthContext);
  return state.userinfo;
};

/**
 * Return the access token information object available in session, or `null` if no current session.
 *
 * @returns The access token information, or null if not available.
 *
 * @example
 * ```tsx
 * const accessTokenInfo = useFiefAccessTokenInfo();
 * ```
 */
const useFiefAccessTokenInfo = (): FiefAccessTokenInfo | null => {
  const { state } = useContext(FiefAuthContext);
  return state.accessTokenInfo;
};

/**
 * Return whether there is a valid user session.
 *
 * @returns `true` if there is a valid user session, `false` otherwise.
 *
 * @example
 * ```tsx
 * const isAuthenticated = useFiefIsAuthenticated();
 * ```
 */
const useFiefIsAuthenticated = (): boolean => {
  const accessTokenInfo = useFiefAccessTokenInfo();
  return accessTokenInfo !== null;
};

/**
 * Return a function to refresh the user information from the API.
 *
 * @returns A {@link RefreshFunction}.
 *
 * @example Basic
 * ```tsx
 * const userinfo = useFiefUserinfo();
 * const refresh = useFiefRefresh();
 *
 * return (
 *     <>
 *         <p>User: {userinfo.email}</p>
 *         <button type="button" onClick={refresh}>Refresh user</button>
 *     </>
 * );
 * ```
 *
 * @example Refresh from Fief server
 * ```tsx
 * const userinfo = useFiefUserinfo();
 * const refresh = useFiefRefresh();
 *
 * return (
 *     <>
 *         <p>User: {userinfo.email}</p>
 *         <button type="button" onClick={() => refresh(false)}>Refresh user</button>
 *     </>
 * );
 * ```
 */
const useFiefRefresh = (): RefreshFunction => {
  const { refresh } = useContext(FiefAuthContext);
  return refresh;
};

export {
  FiefAuthContext,
  FiefAuthProvider,
  FiefAuthProviderProps,
  useFiefAccessTokenInfo,
  useFiefIsAuthenticated,
  useFiefRefresh,
  useFiefUserinfo,
};<|MERGE_RESOLUTION|>--- conflicted
+++ resolved
@@ -122,13 +122,8 @@
  * export default MyApp;
  * ```
  */
-<<<<<<< HEAD
-export const FiefAuthProvider: React.FunctionComponent<FiefAuthProviderProps> = (props: { initialState: FiefAuthState | undefined; currentUserPath: any; children: any; }) => {
+const FiefAuthProvider: React.FunctionComponent<FiefAuthProviderProps> = (props: { initialState: FiefAuthState | undefined; currentUserPath: any; children: any; }) => {
   const [state, dispatch] = useAuthStorageReducer(props.initialState);
-=======
-const FiefAuthProvider: React.FunctionComponent<FiefAuthProviderProps> = (props) => {
-  const [state, dispatch] = useAuthStorageReducer();
->>>>>>> ed1ae7fb
   const refresh = useCallback(async (useCache?: boolean) => {
     const refreshParam = useCache === undefined ? false : !useCache;
     const response = await window.fetch(`${props.currentUserPath}?refresh=${refreshParam}`);
